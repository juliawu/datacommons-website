# Copyright 2024 Google LLC
#
# Licensed under the Apache License, Version 2.0 (the "License");
# you may not use this file except in compliance with the License.
# You may obtain a copy of the License at
#
#      http://www.apache.org/licenses/LICENSE-2.0
#
# Unless required by applicable law or agreed to in writing, software
# distributed under the License is distributed on an "AS IS" BASIS,
# WITHOUT WARRANTIES OR CONDITIONS OF ANY KIND, either express or implied.
# See the License for the specific language governing permissions and
# limitations under the License.

<<<<<<< HEAD
=======
import pytest
>>>>>>> 791eb0c7
from selenium.webdriver.common.by import By
from selenium.webdriver.support import expected_conditions as EC
from selenium.webdriver.support.ui import WebDriverWait

from server.webdriver.base_utils import find_elem
from server.webdriver.base_utils import find_elems
from server.webdriver.base_utils import wait_elem
import server.webdriver.shared as shared

# TODO(juliawu): Remove feature flags once new UI is rolled out to production
TIMELINE_URL = '/tools/timeline?disable_feature=standardized_vis_tool'
STANDARDIZED_TIMELINE_URL = '/tools/timeline?enable_feature=standardized_vis_tool'
URL_HASH_1 = '#&statsVar=Median_Age_Person__Median_Income_Person__Count_Person_Upto5Years'\
    '__Count_Person_5To17Years&place=geoId/06,geoId/08'
GEO_URL_1 = '#&place=geoId/06'
STATVAR_URL_1 = '#&statsVar=Count_Person'
PLACE_SEARCH_CA = 'California, USA'
PLACE_SEARCH_USA = 'USA'


class TimelineTestMixin():
  """Mixins to test the timeline page."""

  def test_server_and_page(self):
    """Test the server can run successfully."""
    title_text = "Timelines Explorer - " + self.dc_title_string

    # Load Timeline Tool page.
    self.driver.get(self.url_ + TIMELINE_URL)

    # Assert 200 HTTP code: successful page load.
    self.assertEqual(shared.safe_url_open(self.driver.current_url), 200)

    # Assert 200 HTTP code: successful JS generation.
    self.assertEqual(shared.safe_url_open(self.url_ + "/timeline.js"), 200)

    # Assert page title is correct.
    WebDriverWait(self.driver,
                  self.TIMEOUT_SEC).until(EC.title_contains(title_text))
    self.assertEqual(title_text, self.driver.title)

  def test_charts_original(self):
    """Test the original timeline page. No charts in this page."""
    # Load Timeline Tool page.
    self.driver.get(self.url_ + TIMELINE_URL)

    # Find the group of charts.
    charts = find_elems(self.driver,
                        by=By.XPATH,
                        value='//*[@id="chart-region"]/div[@class="chart"]')

    # Assert no card is present since no search has been performed.
    self.assertEqual(len(charts), 0)

  def test_charts_from_url_directly_and_uncheck_statvar(self):
    """Given the url directly, test the menu and charts are shown correctly.
    Then unclick one statvar, test the corresponding change.
    """
    # Load Timeline Tool page with Statistical Variables.
    self.driver.get(self.url_ + TIMELINE_URL + URL_HASH_1)

    # Wait until the group of charts has loaded.
    WebDriverWait(self.driver, self.TIMEOUT_SEC).until(shared.charts_rendered)

    # Store a list of all the charts.
    charts = find_elems(self.driver, value='dc-async-element')
    # Assert there are three charts.
    self.assertEqual(len(charts), 3)
    # Wait until the charts are drawn.
    self.assertIsNotNone(wait_elem(self.driver, value='legend-text'))

    # Chart 0 has 4 lines, chart 1 has 2 lines, chart 2 has 2 lines
    chart_index_to_line_count = {0: 4, 1: 2, 2: 2}
    for index, count in chart_index_to_line_count.items():
      self.assertEqual(len(find_elems(charts[index], value='line')), count)

    # Click on Demographics section to expand it.
    shared.click_sv_group(self.driver, "Demographics")

    # Uncheck median age statvar, and the number of charts will become two.
    # Try both possible text variants for the statvar label.
    try:
      find_elem(self.driver,
                by=By.XPATH,
                value='//*[text()="Median age of population"]').click()
    except Exception:
      find_elem(self.driver,
                by=By.XPATH,
                value='//*[text()="Median Age of Population"]').click()

    # Check if there is a way to find the chart region refreshed.
    shared.wait_for_loading(self.driver)

    # Re-store a list of all the charts.
    charts = find_elems(self.driver, value='dc-async-element')
    # Assert there is at least one chart.
    self.assertGreater(len(charts), 0)

  def test_check_statvar_and_uncheck(self):
    """Test check and uncheck one statvar."""
    # Load Timeline Tool page for California.
    self.driver.get(self.url_ + TIMELINE_URL + GEO_URL_1)

    shared.wait_for_loading(self.driver)
    self.assertIsNotNone(
        wait_elem(self.driver, by=By.ID, value='hierarchy-section'))
    charts = find_elems(
        self.driver,
        by=By.XPATH,
        value='//*[@id="chart-region"]/div[@class="chart-container"]')

    # Assert there is no chart.
    self.assertEqual(len(charts), 0)

    # Expand the Demographics section of the stat var hierarchy.
    shared.wait_for_loading(self.driver)
    shared.click_sv_group(self.driver, "Demographics")

    # Wait until stat vars are present and click on Population.
    shared.wait_for_loading(self.driver)
    self.assertIsNotNone(wait_elem(self.driver, value='svg-node-child'))
    find_elem(self.driver,
              by=By.ID,
              value="Count_Persondc/g/Demographics-Count_Person").click()

    # Wait until there is a card present.
    shared.wait_for_loading(self.driver)
    self.assertIsNotNone(wait_elem(self.driver, value='dc-async-element'))

    # Assert there is one chart and on opened hierarchy.
    charts = find_elems(self.driver, value='dc-async-element')
    self.assertEqual(len(charts), 2)

    # Uncheck the checked stat var.
    find_elem(self.driver,
              by=By.ID,
              value="Count_Persondc/g/Demographics-Count_Person").click()

    # Assert there are no charts.
    shared.wait_for_loading(self.driver)
    charts = find_elems(
        self.driver,
        by=By.XPATH,
        value='//*[@id="chart-region"]/div[@class="chart-container"]')
    self.assertEqual(len(charts), 0)

  def test_place_search_box_and_remove_place(self):
    """Test the timeline tool place search can work correctly."""
    # Load Timeline Tool page with Statistical Variables.
    self.driver.get(self.url_ + TIMELINE_URL + STATVAR_URL_1)

    # Search for California
    shared.search_for_places(self,
                             self.driver,
                             PLACE_SEARCH_CA,
                             is_new_vis_tools=False)

    # Wait until the first line element within the card is present.
    shared.wait_for_loading(self.driver)
    self.assertIsNotNone(
        find_elem(self.driver, by=By.CSS_SELECTOR, value='.line:nth-child(1)'))

    shared.search_for_places(self,
                             self.driver,
                             PLACE_SEARCH_USA,
                             is_new_vis_tools=False)

    # Wait until the second line element within the card is present.
    shared.wait_for_loading(self.driver)
    self.assertIsNotNone(
        find_elem(self.driver, by=By.CSS_SELECTOR, value='.line:nth-child(2)'))

    # Store a list of all the charts and lines.
    charts = find_elems(self.driver,
                        by=By.XPATH,
                        value='//*[@id="chart-region"]/div')
    lines = find_elems(charts[0], value="line")

    # Assert number of charts and lines is correct.
    self.assertEqual(len(charts), 1)
    self.assertEqual(len(lines), 2)

    # Wait until the delete button is present.
    self.assertIsNotNone(
        wait_elem(self.driver,
                  by=By.XPATH,
                  value='//*[@id="place-list"]/div[1]/button'))

    # Click on the delete button and remove California.
    find_elem(self.driver,
              by=By.XPATH,
              value='//*[@id="place-list"]/div[1]/button').click()

    # Wait until the second line element within the card disappears.
    shared.wait_for_loading(self.driver)
    element_present = EC.invisibility_of_element_located(
        (By.CSS_SELECTOR, '.line:nth-child(2)'))
    WebDriverWait(self.driver, self.TIMEOUT_SEC).until(element_present)

    # Store a list of all the charts and lines.
    charts = find_elems(self.driver,
                        by=By.XPATH,
                        value='//*[@id="chart-region"]/div')
    lines = find_elems(charts[0], value="line")

    # Assert number of charts and lines is correct.
    self.assertEqual(len(charts), 1)
    self.assertEqual(len(lines), 1)


class StandardizedTimelineTestMixin():

  def test_server_and_page(self):
    """Test the server can run successfully."""
    title_text = "Timeline Explorer - " + self.dc_title_string
    self.driver.get(self.url_ + STANDARDIZED_TIMELINE_URL)

    # Assert 200 HTTP code: successful page load.
    self.assertEqual(shared.safe_url_open(self.driver.current_url), 200)

    # Assert 200 HTTP code: successful JS generation.
    self.assertEqual(shared.safe_url_open(self.url_ + '/map.js'), 200)

    # Assert page title is correct.
    WebDriverWait(self.driver,
                  self.TIMEOUT_SEC).until(EC.title_contains(title_text))
    self.assertEqual(title_text, self.driver.title)

  def test_can_enter_and_remove_places(self):
    """Test that multiple places can be entered in the place search bar and
    that removing a chip also removes the place."""
    # Load map page and wait for it to load
    self.driver.get(self.url_ + STANDARDIZED_TIMELINE_URL)
    shared.wait_for_loading(self.driver)

    # Search for California
    shared.search_for_places(self,
                             self.driver,
                             search_term="California",
                             place_type=None,
                             is_new_vis_tools=False)

    # Assert these values are in the URL
    current_url = self.driver.current_url
    self.assertTrue("place=geoId%2F06"
                    in current_url)  # look for "place=geoId/06"

    # Search for Texas
    shared.search_for_places(self,
                             self.driver,
                             search_term="Texas",
                             place_type=None,
                             is_new_vis_tools=False)

    # Assert both California and Texas are in the URL
    current_url = self.driver.current_url
    self.assertTrue("geoId%2F06" in current_url)  # look for "geoId/06"
    self.assertTrue("geoId%2F48" in current_url)  # look for "geoId/48"

    # Remove California by clicking the X on the chip
    # California is the first chip
    shared.click_el(self.driver, (By.CLASS_NAME, "chip-action"))

    # Assert only Texas is in the URL
    current_url = self.driver.current_url
    self.assertTrue("geoId%2F48" in current_url)  # look for "geoId/48"
    self.assertFalse("geoId%2F06"
                     in current_url)  # "geoId/06" should be removed from url

  @pytest.mark.one_at_a_time
  def test_manually_enter_options_results_in_chart(self):
    """Test entering place and stat var options manually will cause chart to
    show up.
    """
    self.driver.get(self.url_ + STANDARDIZED_TIMELINE_URL)

    shared.search_for_places(self,
                             self.driver,
                             search_term="California",
                             place_type=None,
                             is_new_vis_tools=False)

    # Choose stat var
    shared.click_sv_group(self.driver, "Demographics")
    shared.wait_for_loading(self.driver)
    shared.click_el(
        self.driver,
        (By.ID, 'Median_Age_Persondc/g/Demographics-Median_Age_Person'))

    shared.wait_for_loading(self.driver)

    # Assert number of charts and lines is correct.
    charts = find_elems(self.driver,
                        by=By.XPATH,
                        value='//*[@id="chart-region"]/div')
    self.assertEqual(len(charts), 1)
    lines = find_elems(charts[0], value="line")
    self.assertEqual(len(lines), 1)<|MERGE_RESOLUTION|>--- conflicted
+++ resolved
@@ -12,10 +12,7 @@
 # See the License for the specific language governing permissions and
 # limitations under the License.
 
-<<<<<<< HEAD
-=======
 import pytest
->>>>>>> 791eb0c7
 from selenium.webdriver.common.by import By
 from selenium.webdriver.support import expected_conditions as EC
 from selenium.webdriver.support.ui import WebDriverWait
