--- conflicted
+++ resolved
@@ -760,11 +760,6 @@
       }
     }
   }
-<<<<<<< HEAD
-
-  .source {
-    font-size: 14px;
-  }
 }
 
 /** chart footer tooltips */
@@ -783,6 +778,4 @@
     line-height: 16px;
     padding: 12px 16px;
   }
-=======
->>>>>>> f2e27864
 }