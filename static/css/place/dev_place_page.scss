/**
 * Copyright 2024 Google LLC
 *
 * Licensed under the Apache License, Version 2.0 (the "License");
 * you may not use this file except in compliance with the License.
 * You may obtain a copy of the License at
 *
 *      http://www.apache.org/licenses/LICENSE-2.0
 *
 * Unless required by applicable law or agreed to in writing, software
 * distributed under the License is distributed on an "AS IS" BASIS,
 * WITHOUT WARRANTIES OR CONDITIONS OF ANY KIND, either express or implied.
 * See the License for the specific language governing permissions and
 * limitations under the License.
 */

/** Styles for dev /place/<dcid> pages */

<<<<<<< HEAD
@use "../variables" as var;
@import "../base";
@import "../explore";
=======
@use "../base.scss";
@use "../explore";

@import "../shared/tiles.scss";

// Left/right spacing shared across elements to ensure all text on the page
// is left-justified to the same visual line, including the NL search bar text
$text-alignment-spacing: 24px;
>>>>>>> dba28317

// Border styling used to create a horizontal divider between sections
$horizontal-divider-style: 1px solid rgba(0, 0, 0, 0.12);

// Horizontal distance to leave between charts
$chart-horizontal-spacing: 24px;

main {
  // Leave space on top for navbar and bottom for footer
  padding: 48px 0 24px 0;
}

// TODO(juliawu): Update styles so dynamic padding is used across the website
#dc-places {
  &.main-content {
    margin: 0;
    padding: 0;
  }
  .container {
    padding: calc(#{var.$spacing} * 6) 0;
    &.big {
      padding: calc(#{var.$spacing} * 12) 0;
      @include media-breakpoint-down(lg) {
        padding: calc(#{var.$spacing} * 8) calc(#{var.$spacing} * 3);
      }
    }
    @include media-breakpoint-down(lg) {
      max-width: 100% !important;
      padding: var.$container-horizontal-padding calc(#{var.$spacing} * 3);
    }
  }

  // Overwrite default subject-page-main-pane style to align charts
  #subject-page-main-pane {
    .category {
      margin: 48px 0;
      padding: 0;

      .block .row {
        margin: 0;

        .block-column {
          padding: 0;

          .col-xl-6 {
            flex-basis: calc(50% - #{$chart-horizontal-spacing/2});
            flex-grow: 1;
            flex-shrink: 1;
            padding: 0;

            .chart-container {
              height: 100%;
              margin: 0;
            }
          }

          .row {
            column-gap: 24px;
            margin: 0;
            row-gap: 42px;
          }
        }
      }
    }

    .block-title {
      background: none;
      border-bottom: $horizontal-divider-style;
      color: var(--gm-3-ref-neutral-neutral-20, #303030);
      font-size: 22px;
      font-style: normal;
      font-weight: 400;
      line-height: 28px;
      margin: 0 0 24px 0;
      padding: 0 0 12px 0;
    }
  }
}

.title-section {
  display: flex;
  flex-direction: row;
  flex-wrap: wrap;
  gap: 10px;

  .place-info {
    flex-grow: 1;

    h1 {
      color: var(--gm-3-ref-neutral-neutral-20);
      font-size: 28px;
      font-style: normal;
      font-weight: 400;
      line-height: 36px;
    }

    .subheader {
      color: var(--gm-3-ref-neutral-neutral-20);
      font-size: 14px;
      font-style: normal;
      font-weight: 500;
      line-height: 20px;
      margin-bottom: 0;
    }
  }

  .dcid-and-knowledge-graph {
    color: var(--gm-3-ref-neutral-neutral-40);
    font-size: 12px;
    font-style: normal;
    font-weight: 500;
    line-height: 16px;
    letter-spacing: 0.1px;
  }
}

.place-overview {
  border-radius: 8px;
  border: 1px solid var(--GM3-ref-neutral-neutral90, #e3e3e3);
  background: rgba(211, 227, 253, 0.1);
  padding: 28px;
  .place-name {
    font-size: 16px;
    font-style: normal;
    font-weight: 500;
    line-height: 24px;
  }
  .place-summary {
    font-size: 14px;
    font-style: normal;
    font-weight: 400;
    line-height: 20px;
  }
  .place-map {
    margin-top: 16px;
  }
  .table thead th {
    border-bottom: 1px solid var(--gm-3-ref-neutral-neutral-70, #ababab);
    border-top: none;
  }
}
.summary-text {
  color: var(--gm-3-ref-neutral-neutral-20);
  font-size: 14px;
  font-style: normal;
  font-weight: 400;
  line-height: 20px;
  margin: 24px 0;
}

.explore-topics-box {
  border-top: $horizontal-divider-style;
  margin: 8px 0;
  padding-top: 10px;
  margin-bottom: 32px;
}

.charts-container {
  display: flex;
  flex-direction: column;
  gap: 48px;
  margin: 24px 0;

  .category {
    .category-heading-container {
      align-items: center;
      border-bottom: $horizontal-divider-style;
      display: flex;
      flex-direction: row;

      h2 {
        flex-grow: 1;
        font-size: 22px;
        font-style: normal;
        font-weight: 400;
        line-height: 28px;
      }

      a {
        font-size: 14px;
        font-style: normal;
        font-weight: 500;
        line-height: 20px;
      }
    }
  }
}

.block.subtopic {
  padding: 0;
}

.block-column {
  width: 50%;
  padding: 0px 10px 24px 10px;
}

.related-places {
  width: "100%";
  margin-top: 16px;

  .related-places-callout {
    font-size: 22px;
    font-style: normal;
    font-weight: 400;
    line-height: 28px;
  }

  .show-more-toggle {
    align-items: center;
    color: var(--link-color);
    cursor: pointer;
    display: flex;
    gap: 2px;
    font-size: 14px;
    font-weight: 500;
    padding-left: 8px;
    padding-top: 16px;
  }
}<|MERGE_RESOLUTION|>--- conflicted
+++ resolved
@@ -16,20 +16,11 @@
 
 /** Styles for dev /place/<dcid> pages */
 
-<<<<<<< HEAD
 @use "../variables" as var;
 @import "../base";
 @import "../explore";
-=======
-@use "../base.scss";
-@use "../explore";
 
 @import "../shared/tiles.scss";
-
-// Left/right spacing shared across elements to ensure all text on the page
-// is left-justified to the same visual line, including the NL search bar text
-$text-alignment-spacing: 24px;
->>>>>>> dba28317
 
 // Border styling used to create a horizontal divider between sections
 $horizontal-divider-style: 1px solid rgba(0, 0, 0, 0.12);
