--- conflicted
+++ resolved
@@ -47,11 +47,8 @@
   getStatVarName,
   transformCsvHeader,
 } from "../../utils/tile_utils";
-<<<<<<< HEAD
+import { LoadingHeader } from "./loading_header";
 import { ChartDownloadSpec } from "./modal/chart_download";
-=======
-import { LoadingHeader } from "./loading_header";
->>>>>>> ee1dae1b
 import { SvRankingUnits } from "./sv_ranking_units";
 import { ContainedInPlaceMultiVariableTileProp } from "./tile_types";
 
@@ -229,9 +226,7 @@
               sources={props.sources}
               statVar={statVar}
               tileId={props.id}
-<<<<<<< HEAD
-              errorMsg={errorMsg}
-              footnote={props.footnote}
+              title={props.title}
               useChartActionIcons={props.useChartActionIcons}
               getChartDownloadSpec={getChartDownloadSpec}
             />
@@ -243,20 +238,6 @@
           ref={downloadModalElement}
         />
       )}
-      {props.showLoadingSpinner && (
-        <div id={getSpinnerId()}>
-          <div className="screen">
-            <div id="spinner"></div>
-          </div>
-        </div>
-      )}
-=======
-              title={props.title}
-            />
-          );
-        })}
-      <ChartEmbed container={chartContainer.current} ref={embedModalElement} />
->>>>>>> ee1dae1b
     </div>
   );
 }
