/**
 * Copyright 2023 Google LLC
 *
 * Licensed under the Apache License, Version 2.0 (the "License");
 * you may not use this file except in compliance with the License.
 * You may obtain a copy of the License at
 *
 *      http://www.apache.org/licenses/LICENSE-2.0
 *
 * Unless required by applicable law or agreed to in writing, software
 * distributed under the License is distributed on an "AS IS" BASIS,
 * WITHOUT WARRANTIES OR CONDITIONS OF ANY KIND, either express or implied.
 * See the License for the specific language governing permissions and
 * limitations under the License.
 */

/**
 * Component for rendering a ranking tile.
 */
import React, { RefObject, useRef } from "react";
import { sources } from "webpack";

import { VisType } from "../../apps/visualization/vis_type_configs";
import { URL_PATH } from "../../constants/app/visualization_constants";
import {
  RankingData,
  RankingGroup,
  RankingPoint,
} from "../../types/ranking_unit_types";
import { RankingTileSpec } from "../../types/subject_page_proto_types";
import { getHash } from "../../utils/app/visualization_utils";
import { formatString, TileSources } from "../../utils/tile_utils";
import { NlChartFeedback } from "../nl_feedback";
import { RankingUnit } from "../ranking_unit";
import { ChartFooter } from "./chart_footer";
import { ChartDownloadSpec } from "./modal/chart_download";

const RANKING_COUNT = 5;

interface SvRankingUnitsProps {
  rankingData: RankingData;
  rankingMetadata: RankingTileSpec;
  showChartEmbed: (
    chartWidth: number,
    chartHeight: number,
    chartHtml: string,
    chartTitle: string,
    sources: string[]
  ) => void;
  statVar: string;
  entityType: string;
  tileId: string;
  title?: string;
  showExploreMore?: boolean;
  apiRoot?: string;
  hideFooter?: boolean;
  onHoverToggled?: (placeDcid: string, hover: boolean) => void;
  errorMsg?: string;
  footnote?: string;
  // Optional: Override sources for this tile
  sources?: string[];
<<<<<<< HEAD
  // Whether to use new chart action icons in footer
  useChartActionIcons?: boolean;
  // Function for getting the specs of the ranking tile for download
  getChartDownloadSpec?: (
    chartHeight: number,
    chartHtml: string,
    chartTitle: string,
    chartWidth: number,
    sources: string[]
  ) => ChartDownloadSpec;
=======
  isLoading?: boolean;
>>>>>>> ee1dae1b
}

/**
 * Ranking unit tables for a stat var.
 * @param props SvRankingUnitsProps
 */
export function SvRankingUnits(props: SvRankingUnitsProps): JSX.Element {
  const { rankingData, rankingMetadata, showChartEmbed, statVar, title } =
    props;
  const rankingGroup = rankingData[statVar];
  const highestRankingUnitRef = useRef<HTMLDivElement>();
  const lowestRankingUnitRef = useRef<HTMLDivElement>();
  /**
   * Build content and triggers export modal window
   *
   * TODO (juliawu): Once new chart action icons are implemented, remove this
   *                 function.
   */
  function handleEmbed(isHighest: boolean, chartTitle: string): void {
    let chartHtml = "";
    let chartHeight = 0;
    let chartWidth = 0;
    const divEl = isHighest
      ? highestRankingUnitRef.current
      : lowestRankingUnitRef.current;
    if (divEl) {
      chartHtml = divEl.outerHTML;
      chartHeight = divEl.offsetHeight;
      chartWidth = divEl.offsetWidth;
    }
    const points = isHighest
      ? rankingGroup.points.slice().reverse()
      : rankingGroup.points;
    showChartEmbed(
      chartWidth,
      chartHeight,
      chartHtml,
      chartTitle,
      props.sources || Array.from(rankingGroup.sources)
    );
  }

  /**
   * Generate callback function used by download modal to fetch specs of
   * the chart being downloaded.
   */
  function getChartDownloadSpecCallback(
    isHighest: boolean,
    chartTitle: string
  ): () => ChartDownloadSpec {
    let chartHtml = "";
    let chartHeight = 0;
    let chartWidth = 0;
    const divEl = isHighest
      ? highestRankingUnitRef.current
      : lowestRankingUnitRef.current;
    if (divEl) {
      chartHtml = divEl.outerHTML;
      chartHeight = divEl.offsetHeight;
      chartWidth = divEl.offsetWidth;
    }
    const sources = props.sources || Array.from(rankingGroup.sources);
    return () => {
      return props.getChartDownloadSpec(
        chartHeight,
        chartHtml,
        chartTitle,
        chartWidth,
        sources
      );
    };
  }

  const chartTitle = getChartTitle(title, rankingGroup);
  return (
    <React.Fragment>
      {rankingMetadata.showHighestLowest || props.errorMsg ? (
        <div className="ranking-unit-container highest-ranking-container">
          {getRankingUnit(
            title,
            statVar,
            props.entityType,
            rankingGroup,
            rankingMetadata,
            true,
            props.apiRoot,
            highestRankingUnitRef,
            props.onHoverToggled,
            props.errorMsg,
            props.sources,
            props.isLoading
          )}
          {!props.hideFooter && (
            <ChartFooter
              chartId={props.tileId}
              handleEmbed={
                props.errorMsg ? null : () => handleEmbed(true, chartTitle)
              }
              exploreLink={
                props.showExploreMore && !props.errorMsg
                  ? getExploreLink(props, true)
                  : null
              }
              footnote={props.footnote}
              useChartActionIcons={props.useChartActionIcons}
              getChartDownloadSpec={getChartDownloadSpecCallback(
                true,
                chartTitle
              )}
            >
              {!props.useChartActionIcons && (
                <NlChartFeedback id={props.tileId} />
              )}
            </ChartFooter>
          )}
        </div>
      ) : (
        <>
          {rankingMetadata.showHighest && (
            <div className="ranking-unit-container highest-ranking-container">
              {getRankingUnit(
                title,
                statVar,
                props.entityType,
                rankingGroup,
                rankingMetadata,
                true,
                props.apiRoot,
                highestRankingUnitRef,
                props.onHoverToggled,
                undefined,
                props.sources,
                props.isLoading
              )}
              {!props.hideFooter && (
                <ChartFooter
                  chartId={props.tileId}
                  handleEmbed={() => handleEmbed(true, chartTitle)}
                  exploreLink={
                    props.showExploreMore ? getExploreLink(props, true) : null
                  }
                  footnote={props.footnote}
                  useChartActionIcons={props.useChartActionIcons}
                  getChartDownloadSpec={getChartDownloadSpecCallback(
                    true,
                    chartTitle
                  )}
                >
                  {!props.useChartActionIcons && (
                    <NlChartFeedback id={props.tileId} />
                  )}
                </ChartFooter>
              )}
            </div>
          )}
          {rankingMetadata.showLowest && (
            <div className="ranking-unit-container lowest-ranking-container">
              {getRankingUnit(
                title,
                statVar,
                props.entityType,
                rankingGroup,
                rankingMetadata,
                false,
                props.apiRoot,
                lowestRankingUnitRef,
                props.onHoverToggled,
                undefined,
                props.sources,
                props.isLoading
              )}
              {!props.hideFooter && (
                <ChartFooter
                  chartId={props.tileId}
                  handleEmbed={() => handleEmbed(false, chartTitle)}
                  exploreLink={
                    props.showExploreMore ? getExploreLink(props, false) : null
                  }
                  footnote={props.footnote}
                  useChartActionIcons={props.useChartActionIcons}
                  getChartDownloadSpec={getChartDownloadSpecCallback(
                    false,
                    chartTitle
                  )}
                >
                  {!props.useChartActionIcons && (
                    <NlChartFeedback id={props.tileId} />
                  )}
                </ChartFooter>
              )}
            </div>
          )}
        </>
      )}
    </React.Fragment>
  );
}

/**
 * Gets the title for a ranking unit
 * @param tileConfigTitle title of the tile
 * @param rankingMetadata the RankingTileSpec for the ranking unit
 * @param rankingGroup the RankingGroup for the ranking unit
 * @param isHighest whether or not this title is for a ranking unit that shows
 *                  highest
 * @param statVar the dcid of the stat var that the ranking unit is showing
 */
export function getRankingUnitTitle(
  tileConfigTitle: string,
  rankingMetadata: RankingTileSpec,
  rankingGroup: RankingGroup,
  isHighest: boolean,
  statVar: string
): string {
  let title = tileConfigTitle;
  if (!title) {
    if (isHighest) {
      title = rankingMetadata.highestTitle || "Highest ${statVar}";
    } else {
      title = rankingMetadata.lowestTitle || "Lowest ${statVar}";
    }
  }
  const rs = {
    date: rankingGroup.dateRange,
    placeName: "",
    statVar: rankingGroup.svName.length ? rankingGroup.svName[0] : statVar,
  };
  return formatString(title, rs);
}

/**
 * Returns title of overall chart
 *
 * @param tileConfigTitle Title from tile with format strings.
 * @param rankingGroup Chart ranking group
 * @returns formatted title
 */
function getChartTitle(tileConfigTitle: string, rankingGroup: RankingGroup) {
  const rs = {
    date: rankingGroup.dateRange,
    placeName: "",
  };
  // Use tile config title if specified
  if (tileConfigTitle) {
    return formatString(tileConfigTitle, rs);
  }
  // Otherwise variable names joined together
  return rankingGroup.svName.join(", ");
}

/**
 * Gets the top points and bottom points to display in a ranking unit
 * @param rankingMetadata the RankingTileSpec to get the points for
 * @param isHighest whether or not this ranking unit is showing the points as
 *                  highest to lowest or the other way around
 * @param rankingGroup the RankingGroup information to get the points for
 */
export function getRankingUnitPoints(
  rankingMetadata: RankingTileSpec,
  isHighest: boolean,
  rankingGroup: RankingGroup
): { topPoints: RankingPoint[]; bottomPoints: RankingPoint[] } {
  const rankingCount = rankingMetadata.rankingCount || RANKING_COUNT;
  const topPoints = isHighest
    ? rankingGroup.points.slice(-rankingCount).reverse()
    : rankingGroup.points.slice(0, rankingCount);
  let bottomPoints = null;
  if (rankingMetadata.showHighestLowest) {
    // we want a gap of at least 1 point between the top and bottom points
    const numBottomPoints = Math.min(
      rankingGroup.points.length - rankingCount - 1,
      rankingCount
    );
    bottomPoints = rankingGroup.points.slice(0, numBottomPoints).reverse();
  }
  return { topPoints, bottomPoints };
}

/**
 * Gets a ranking unit as an element
 * @param tileConfigTitle title of the tile
 * @param statVar dcid of the statVar to get the ranking unit for
 * @param rankingGroup the RankingGroup information to get the ranking unit for
 * @param rankingMetadata the RankingTileSpec to get the ranking unit for
 * @param isHighest whether or not this ranking unit is showing highest
 * @param rankingUnitRef ref object to attach to the ranking unit
 * @param onHoverToggled callback when user hovers over a row
 * @param errorMsg Erorr message
 * @param sources Optional: Override sources list with this list of  URLs
 */
export function getRankingUnit(
  tileConfigTitle: string,
  statVar: string,
  entityType: string,
  rankingGroup: RankingGroup,
  rankingMetadata: RankingTileSpec,
  isHighest: boolean,
  apiRoot: string,
  rankingUnitRef?: RefObject<HTMLDivElement>,
  onHoverToggled?: (placeDcid: string, hover: boolean) => void,
  errorMsg?: string,
  sources?: string[],
  isLoading?: boolean
): JSX.Element {
  const { topPoints, bottomPoints } = getRankingUnitPoints(
    rankingMetadata,
    isHighest,
    rankingGroup
  );
  const title = getRankingUnitTitle(
    tileConfigTitle,
    rankingMetadata,
    rankingGroup,
    isHighest,
    statVar
  );
  return (
    <RankingUnit
      key={`${statVar}-highest`}
      unit={rankingGroup.unit}
      forwardRef={rankingUnitRef}
      scaling={rankingGroup.scaling}
      title={title}
      topPoints={topPoints}
      bottomPoints={bottomPoints}
      numDataPoints={rankingGroup.numDataPoints}
      isHighest={isHighest}
      isLoading={isLoading}
      svNames={
        rankingMetadata.showMultiColumn ? rankingGroup.svName : undefined
      }
      onHoverToggled={onHoverToggled}
      headerChild={
        errorMsg ? null : (
          <TileSources sources={sources || rankingGroup.sources} />
        )
      }
      errorMsg={errorMsg}
      apiRoot={apiRoot}
      entityType={entityType}
    />
  );
}

function getExploreLink(
  props: SvRankingUnitsProps,
  isHighest: boolean
): { url: string; displayText: string } {
  const rankingGroup = props.rankingData[props.statVar];
  const rankingCount = props.rankingMetadata.rankingCount || RANKING_COUNT;
  const places = isHighest
    ? rankingGroup.points.slice(-rankingCount).map((point) => point.placeDcid)
    : rankingGroup.points
        .slice(0, rankingCount)
        .map((point) => point.placeDcid);
  const hash = getHash(
    VisType.TIMELINE,
    places,
    "",
    [{ dcid: props.statVar, info: {} }],
    {}
  );
  return {
    displayText: "Timeline Tool",
    url: `${props.apiRoot || ""}${URL_PATH}#${hash}`,
  };
}<|MERGE_RESOLUTION|>--- conflicted
+++ resolved
@@ -59,7 +59,6 @@
   footnote?: string;
   // Optional: Override sources for this tile
   sources?: string[];
-<<<<<<< HEAD
   // Whether to use new chart action icons in footer
   useChartActionIcons?: boolean;
   // Function for getting the specs of the ranking tile for download
@@ -70,9 +69,7 @@
     chartWidth: number,
     sources: string[]
   ) => ChartDownloadSpec;
-=======
   isLoading?: boolean;
->>>>>>> ee1dae1b
 }
 
 /**
