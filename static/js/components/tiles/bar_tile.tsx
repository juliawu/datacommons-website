/**
 * Copyright 2022 Google LLC
 *
 * Licensed under the Apache License, Version 2.0 (the "License");
 * you may not use this file except in compliance with the License.
 * You may obtain a copy of the License at
 *
 *      http://www.apache.org/licenses/LICENSE-2.0
 *
 * Unless required by applicable law or agreed to in writing, software
 * distributed under the License is distributed on an "AS IS" BASIS,
 * WITHOUT WARRANTIES OR CONDITIONS OF ANY KIND, either express or implied.
 * See the License for the specific language governing permissions and
 * limitations under the License.
 */

/**
 * Component for rendering a bar tile.
 */

import { ISO_CODE_ATTRIBUTE } from "@datacommonsorg/client";
import { ChartSortOption } from "@datacommonsorg/web-components";
import _ from "lodash";
import React, { useCallback, useEffect, useRef, useState } from "react";

import { VisType } from "../../apps/visualization/vis_type_configs";
import { DataGroup, DataPoint } from "../../chart/base";
import {
  drawGroupBarChart,
  drawHorizontalBarChart,
  drawStackBarChart,
} from "../../chart/draw_bar";
import { URL_PATH } from "../../constants/app/visualization_constants";
import { CSV_FIELD_DELIMITER } from "../../constants/tile_constants";
import { PLACE_TYPES } from "../../shared/constants";
import { PointApiResponse, SeriesApiResponse } from "../../shared/stat_types";
import { RankingPoint } from "../../types/ranking_unit_types";
import {
  getContextStatVar,
  getHash,
} from "../../utils/app/visualization_utils";
import {
  getPoint,
  getPointWithin,
  getSeries,
  getSeriesWithin,
} from "../../utils/data_fetch_utils";
import { datacommonsClient } from "../../utils/datacommons_client";
import { getPlaceNames, getPlaceType } from "../../utils/place_utils";
import { getDateRange } from "../../utils/string_utils";
import {
  getDenomInfo,
  getFirstCappedStatVarSpecDate,
  getNoDataErrorMsg,
  getStatFormat,
  getStatVarNames,
  ReplacementStrings,
  showError,
  transformCsvHeader,
} from "../../utils/tile_utils";
import { ChartTileContainer } from "./chart_tile";
import {
  ChartOptions,
  MultiOrContainedInPlaceMultiVariableTileType,
} from "./tile_types";
import { useDrawOnResize } from "./use_draw_on_resize";

const NUM_PLACES = 7;

const FILTER_STAT_VAR = "Count_Person";
const DEFAULT_X_LABEL_LINK_ROOT = "/browser/";
const PLACE_X_LABEL_LINK_ROOT = "/place/";

interface BarTileSpecificSpec {
  // Bar height for horizontal bar charts
  barHeight?: number;
  // Function used to get processed stat var names.
  getProcessedSVNameFn?: (name: string) => string;
  // Whether to plot bars horizontally
  horizontal?: boolean;
  // Maximum number of places to display
  maxPlaces?: number;
  // Maximum number of variables to display
  maxVariables?: number;
  // The property to use to get place names.
  placeNameProp?: string;
  // Set to true to draw tooltip when hovering over bars
  showTooltipOnHover?: boolean;
  // sort order
  sort?: ChartSortOption;
  // Set to true to draw as a stacked chart instead of a grouped chart
  stacked?: boolean;
  // Whether to draw as a lollipop chart instead
  useLollipop?: boolean;
  // path root for clickable place label links, e.g. "/browser/" or "/place/"
  xLabelLinkRoot?: string;
  // Y-axis margin / text width
  yAxisMargin?: number;
  // Whether to use new chart action icons in footer
  useChartActionIcons?: boolean;
}

export type BarTilePropType = MultiOrContainedInPlaceMultiVariableTileType &
  ChartOptions &
  BarTileSpecificSpec;

export interface BarChartData {
  dataGroup: DataGroup[];
  sources: Set<string>;
  unit: string;
  dateRange: string;
  props: BarTilePropType;
  statVarOrder: string[];
  errorMsg: string;
  // name of place, used for title replacement strings
  placeName?: string;
}

export function BarTile(props: BarTilePropType): JSX.Element {
  const chartContainerRef = useRef<HTMLDivElement>(null);
  const [barChartData, setBarChartData] = useState<BarChartData | undefined>(
    null
  );
  const [isLoading, setIsLoading] = useState(false);
  useEffect(() => {
    if (!barChartData || !_.isEqual(barChartData.props, props)) {
      (async () => {
        setIsLoading(true);
        try {
          const data = await fetchData(props);
          setBarChartData(data);
        } finally {
          setIsLoading(false);
        }
      })();
    }
  }, [props, barChartData]);

  const drawFn = useCallback(() => {
    if (_.isEmpty(barChartData)) {
      return;
    }
    draw(props, barChartData, chartContainerRef.current);
  }, [props, barChartData]);

  useDrawOnResize(drawFn, chartContainerRef.current);
  return (
    <ChartTileContainer
      allowEmbed={true}
      apiRoot={props.apiRoot}
      className={`${props.className} bar-chart`}
      exploreLink={props.showExploreMore ? getExploreLink(props) : null}
      footnote={props.footnote}
      getDataCsv={getDataCsvCallback(props)}
      hasErrorMsg={barChartData && !!barChartData.errorMsg}
      id={props.id}
      isInitialLoading={_.isNull(barChartData)}
      isLoading={isLoading}
      replacementStrings={getReplacementStrings(barChartData)}
      sources={props.sources || (barChartData && barChartData.sources)}
      subtitle={props.subtitle}
      title={props.title}
<<<<<<< HEAD
      useChartActionIcons={props.useChartActionIcons}
=======
      statVarSpecs={props.variables}
>>>>>>> e1e750fa
    >
      <div
        id={props.id}
        className="svg-container"
        style={{ minHeight: props.svgChartHeight }}
        ref={chartContainerRef}
      ></div>
    </ChartTileContainer>
  );
}

/**
 * Returns callback for fetching chart CSV data
 * @param props Chart properties
 * @returns Async function for fetching chart CSV
 */
function getDataCsvCallback(props: BarTilePropType): () => Promise<string> {
  return () => {
    // Assume all variables will have the same date
    // TODO: Handle different dates for different variables
    const date = getFirstCappedStatVarSpecDate(props.variables);
    const perCapitaVariables = props.variables
      .filter((v) => v.denom)
      .map((v) => v.statVar);
    const entityProps = props.placeNameProp
      ? [props.placeNameProp, ISO_CODE_ATTRIBUTE]
      : undefined;
    // Check for !("places" in props) because parentPlace can be set even if
    // "places" is also set
    if (!("places" in props)) {
      return datacommonsClient.getCsv({
        childType: props.enclosedPlaceType,
        date,
        entityProps,
        fieldDelimiter: CSV_FIELD_DELIMITER,
        parentEntity: props.parentPlace,
        perCapitaVariables,
        transformHeader: transformCsvHeader,
        variables: props.variables.map((v) => v.statVar),
      });
    } else {
      return datacommonsClient.getCsv({
        date,
        entityProps,
        entities: props.places,
        fieldDelimiter: CSV_FIELD_DELIMITER,
        perCapitaVariables,
        transformHeader: transformCsvHeader,
        variables: props.variables.map((v) => v.statVar),
      });
    }
  };
}

// Get the ReplacementStrings object used for formatting the title
export function getReplacementStrings(
  chartData: BarChartData,
  placeName?: string
): ReplacementStrings {
  return {
    placeName: placeName || "",
    date: chartData && chartData.dateRange,
  };
}

export const fetchData = async (props: BarTilePropType) => {
  const statSvs = props.variables
    .map((spec) => spec.statVar)
    .filter((sv) => !!sv);
  const denomSvs = props.variables
    .map((spec) => spec.denom)
    .filter((sv) => !!sv);
  // Assume all variables will have the same date
  // TODO: Update getCsv to handle different dates for different variables
  const date = getFirstCappedStatVarSpecDate(props.variables);
  const apiRoot = props.apiRoot || "";
  let statPromise: Promise<PointApiResponse>;
  let denomPromise: Promise<SeriesApiResponse>;
  let filterPromise: Promise<PointApiResponse>;
  if ("places" in props && !_.isEmpty(props.places)) {
    statPromise = getPoint(apiRoot, props.places, statSvs, date, [statSvs]);
    filterPromise = getPoint(apiRoot, props.places, [FILTER_STAT_VAR], "");
    denomPromise = _.isEmpty(denomSvs)
      ? Promise.resolve(null)
      : getSeries(apiRoot, props.places, denomSvs);
  } else if ("enclosedPlaceType" in props && "parentPlace" in props) {
    statPromise = getPointWithin(
      apiRoot,
      props.enclosedPlaceType,
      props.parentPlace,
      statSvs,
      date,
      [statSvs]
    );
    filterPromise = getPointWithin(
      apiRoot,
      props.enclosedPlaceType,
      props.parentPlace,
      [FILTER_STAT_VAR],
      ""
    );
    denomPromise = _.isEmpty(denomSvs)
      ? Promise.resolve(null)
      : getSeriesWithin(
          apiRoot,
          props.parentPlace,
          props.enclosedPlaceType,
          denomSvs
        );
  }
  try {
    const statResp = await statPromise;
    const denomResp = await denomPromise;
    const filterResp = await filterPromise;
    // Find the most populated places.
    const popPoints: RankingPoint[] = [];
    // Non-place entities won't have a value for Count_Person.
    // In this case, make an empty list of popPoints
    if (_.isEmpty(filterResp.data[FILTER_STAT_VAR])) {
      const entityDcidsSet = new Set<string>();
      Object.keys(filterResp.data).forEach((statVarKey) => {
        Object.keys(filterResp.data[statVarKey]).forEach((entityDcid) => {
          entityDcidsSet.add(entityDcid);
        });
      });
      entityDcidsSet.forEach((entityDcid) => {
        popPoints.push({
          placeDcid: entityDcid,
          value: undefined,
        });
      });
    }
    for (const place in filterResp.data[FILTER_STAT_VAR]) {
      popPoints.push({
        placeDcid: place,
        value: filterResp.data[FILTER_STAT_VAR][place].value,
      });
    }
    // Optionally sort by ascending/descending population
    if (!props.sort || props.sort === "descendingPopulation") {
      popPoints.sort((a, b) => b.value - a.value);
    } else if (props.sort === "ascendingPopulation") {
      popPoints.sort((a, b) => a.value - b.value);
    }

    const placeNames = await getPlaceNames(
      Array.from(popPoints).map((x) => x.placeDcid),
      {
        apiRoot: props.apiRoot,
        prop: props.placeNameProp,
      }
    );
    const placeType =
      "enclosedPlaceType" in props
        ? props.enclosedPlaceType
        : await getPlaceType(
            Array.from(popPoints)
              .map((x) => x.placeDcid)
              .pop(),
            props.apiRoot
          );
    const statVarDcidToName = await getStatVarNames(
      props.variables,
      props.apiRoot,
      props.getProcessedSVNameFn
    );
    return rawToChart(
      props,
      statResp,
      denomResp,
      popPoints,
      placeNames,
      placeType,
      statVarDcidToName
    );
  } catch (error) {
    console.log(error);
    return null;
  }
};

function rawToChart(
  props: BarTilePropType,
  statData: PointApiResponse,
  denomData: SeriesApiResponse,
  popPoints: RankingPoint[],
  placeNames: Record<string, string>,
  placeType: string,
  statVarNames: Record<string, string>
): BarChartData {
  const raw = _.cloneDeep(statData);
  const dataGroups: DataGroup[] = [];
  const sources = new Set<string>();
  // Track original order of stat vars in props, to maintain 1:1 pairing of
  // colors to stat var labels even after sorting
  const statVarOrder = props.variables.map(
    (spec) => statVarNames[spec.statVar]
  );
  // Assume all stat var specs will use the same unit and scaling.
  const { unit, scaling } = getStatFormat(props.variables[0], statData);
  const dates: Set<string> = new Set();
  for (const point of popPoints) {
    const placeDcid = point.placeDcid;
    const dataPoints: DataPoint[] = [];
    for (const spec of props.variables) {
      const statVar = spec.statVar;
      if (!raw.data[statVar] || _.isEmpty(raw.data[statVar][placeDcid])) {
        continue;
      }
      const stat = raw.data[statVar][placeDcid];
      const dataPoint = {
        label: statVarNames[statVar],
        value: stat.value || 0,
        dcid: placeDcid,
        date: stat.date,
      };
      dates.add(stat.date);
      if (raw.facets[stat.facet]) {
        sources.add(raw.facets[stat.facet].provenanceUrl);
      }
      if (spec.denom) {
        const denomInfo = getDenomInfo(spec, denomData, placeDcid, stat.date);
        if (!denomInfo) {
          // skip this data point because missing denom data.
          continue;
        }
        dataPoint.value /= denomInfo.value;
        sources.add(denomInfo.source);
      }
      if (scaling) {
        dataPoint.value *= scaling;
      }
      dataPoints.push(dataPoint);
    }
    const apiRoot = (props.apiRoot || "").replace(/\/$/, "");
    const urlPath =
      props.xLabelLinkRoot ||
      (PLACE_TYPES.has(placeType)
        ? PLACE_X_LABEL_LINK_ROOT
        : DEFAULT_X_LABEL_LINK_ROOT);
    const link = `${apiRoot}${urlPath}${placeDcid}`;
    if (!_.isEmpty(dataPoints)) {
      // Only add to dataGroups if data is present
      dataGroups.push(
        new DataGroup(placeNames[placeDcid] || placeDcid, dataPoints, link)
      );
    }
  }
  // Optionally sort ascending/descending by value
  if (props.sort === "ascending" || props.sort === "descending") {
    if (props.variables.length == 1) {
      // if only one variable, sort by places
      dataGroups.sort(function (a, b): number {
        if (!_.isEmpty(a.value) && !_.isEmpty(b.value)) {
          return (
            (a.value[0].value - b.value[0].value) *
            (props.sort === "ascending" ? 1 : -1)
          );
        }
        return 0;
      });
    } else if (!_.isEmpty(dataGroups)) {
      // sort variables in first group by value
      dataGroups[0].value.sort(
        (a, b) => (a.value - b.value) * (props.sort === "ascending" ? 1 : -1)
      );

      // use order of first group for all other groups
      if (dataGroups.length > 1) {
        const firstGroupLabels = dataGroups[0].value.map((dp) => dp.label);
        dataGroups.slice(1).forEach((dataGroup) => {
          dataGroup.value.sort(
            (a, b) =>
              firstGroupLabels.indexOf(a.label) -
              firstGroupLabels.indexOf(b.label)
          );
        });
      }
    }
  }

  if (props.maxVariables) {
    dataGroups.forEach((dataGroup) => {
      dataGroup.value = dataGroup.value.slice(0, props.maxVariables);
    });
  }
  const errorMsg = _.isEmpty(dataGroups)
    ? getNoDataErrorMsg(props.variables)
    : "";
  let placeName = "";
  if ("parentPlace" in props) {
    placeName = placeNames[props.parentPlace];
  } else if ("places" in props && props.places.length == 1) {
    placeName = placeNames[props.places[0]];
  }

  return {
    dataGroup: dataGroups.slice(0, props.maxPlaces || NUM_PLACES),
    sources,
    dateRange: getDateRange(Array.from(dates)),
    unit,
    props,
    statVarOrder,
    errorMsg,
    placeName,
  };
}

export function draw(
  props: BarTilePropType,
  chartData: BarChartData,
  svgContainer: HTMLDivElement,
  svgWidth?: number,
  useSvgLegend?: boolean,
  chartTitle?: string
): void {
  if (chartData.errorMsg) {
    showError(chartData.errorMsg, svgContainer);
    return;
  }
  if (props.horizontal) {
    drawHorizontalBarChart(
      svgContainer,
      svgWidth || svgContainer.offsetWidth,
      chartData.dataGroup,
      {
        colors: props.colors,
        lollipop: props.useLollipop,
        stacked: props.stacked,
        showTooltipOnHover: props.showTooltipOnHover,
        statVarColorOrder: chartData.statVarOrder,
        style: {
          barHeight: props.barHeight,
          yAxisMargin: props.yAxisMargin,
        },
        title: chartTitle,
        unit: chartData.unit,
        useSvgLegend,
      }
    );
  } else {
    if (props.stacked) {
      drawStackBarChart(
        svgContainer,
        props.id,
        svgWidth || svgContainer.offsetWidth,
        props.svgChartHeight,
        chartData.dataGroup,
        {
          colors: props.colors,
          lollipop: props.useLollipop,
          showTooltipOnHover: props.showTooltipOnHover,
          statVarColorOrder: chartData.statVarOrder,
          title: chartTitle,
          unit: chartData.unit,
          useSvgLegend,
        }
      );
    } else {
      drawGroupBarChart(
        svgContainer,
        props.id,
        svgWidth || svgContainer.offsetWidth,
        props.svgChartHeight,
        chartData.dataGroup,
        {
          colors: props.colors,
          lollipop: props.useLollipop,
          showTooltipOnHover: props.showTooltipOnHover,
          statVarColorOrder: chartData.statVarOrder,
          title: chartTitle,
          unit: chartData.unit,
          useSvgLegend,
        }
      );
    }
  }
}

function getExploreLink(props: BarTilePropType): {
  displayText: string;
  url: string;
} {
  const placeDcids =
    "places" in props
      ? props.places
      : "parentPlace" in props
      ? [props.parentPlace]
      : [];
  const hash = getHash(
    VisType.TIMELINE,
    placeDcids,
    "",
    props.variables.map((spec) => getContextStatVar(spec)),
    {}
  );
  return {
    displayText: "Timeline Tool",
    url: `${props.apiRoot || ""}${URL_PATH}#${hash}`,
  };
}<|MERGE_RESOLUTION|>--- conflicted
+++ resolved
@@ -160,11 +160,8 @@
       sources={props.sources || (barChartData && barChartData.sources)}
       subtitle={props.subtitle}
       title={props.title}
-<<<<<<< HEAD
       useChartActionIcons={props.useChartActionIcons}
-=======
       statVarSpecs={props.variables}
->>>>>>> e1e750fa
     >
       <div
         id={props.id}
