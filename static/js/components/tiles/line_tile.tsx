/**
 * Copyright 2021 Google LLC
 *
 * Licensed under the Apache License, Version 2.0 (the "License");
 * you may not use this file except in compliance with the License.
 * You may obtain a copy of the License at
 *
 *      http://www.apache.org/licenses/LICENSE-2.0
 *
 * Unless required by applicable law or agreed to in writing, software
 * distributed under the License is distributed on an "AS IS" BASIS,
 * WITHOUT WARRANTIES OR CONDITIONS OF ANY KIND, either express or implied.
 * See the License for the specific language governing permissions and
 * limitations under the License.
 */

/**
 * Component for rendering a line type tile.
 */

import { isDateInRange, ISO_CODE_ATTRIBUTE } from "@datacommonsorg/client";
import _ from "lodash";
import React, { useCallback, useEffect, useRef, useState } from "react";

import { VisType } from "../../apps/visualization/vis_type_configs";
import { DataGroup, DataPoint, expandDataPoints } from "../../chart/base";
import { drawLineChart } from "../../chart/draw_line";
import { TimeScaleOption } from "../../chart/types";
import { URL_PATH } from "../../constants/app/visualization_constants";
import { CSV_FIELD_DELIMITER } from "../../constants/tile_constants";
import { SeriesApiResponse } from "../../shared/stat_types";
import { NamedTypedPlace, StatVarSpec } from "../../shared/types";
import { computeRatio } from "../../tools/shared_util";
import {
  getContextStatVar,
  getHash,
} from "../../utils/app/visualization_utils";
import {
  getBestUnit,
  getSeries,
  getSeriesWithin,
} from "../../utils/data_fetch_utils";
import { datacommonsClient } from "../../utils/datacommons_client";
import { getPlaceNames } from "../../utils/place_utils";
import { getUnit } from "../../utils/stat_metadata_utils";
import {
  getNoDataErrorMsg,
  getStatFormat,
  getStatVarNames,
  ReplacementStrings,
  showError,
  transformCsvHeader,
} from "../../utils/tile_utils";
import { ChartTileContainer } from "./chart_tile";
import { useDrawOnResize } from "./use_draw_on_resize";

const EMPTY_FACET_ID_KEY = "empty";

export interface LineTilePropType {
  // API root
  apiRoot?: string;
  // Extra classes to add to the container.
  className?: string;
  // colors to use
  colors?: string[];
  // List of place DCIDs to plot, instead of enclosedPlaceType in place
  comparisonPlaces?: string[];
  // Type of child places to plot
  enclosedPlaceType?: string;
  // Text to show in footer
  footnote?: string;
  id: string;
  // Whether or not to render the data version of this tile
  isDataTile?: boolean;
  title: string;
  place: NamedTypedPlace;
  statVarSpec: StatVarSpec[];
  // Height, in px, for the SVG chart.
  svgChartHeight: number;
  // Width, in px, for the SVG chart.
  svgChartWidth?: number;
  // Whether or not to show the explore more button.
  showExploreMore?: boolean;
  // Whether to show tooltip on hover
  showTooltipOnHover?: boolean;
  // Function used to get processed stat var names.
  getProcessedSVNameFn?: (name: string) => string;
  // Time scale to use on x-axis. "year", "month", or "day"
  timeScale?: TimeScaleOption;
  // The property to use to get place names.
  placeNameProp?: string;
  // Chart subtitle
  subtitle?: string;
  // Earliest date to show on the chart.
  startDate?: string;
  // Latest date to show on the chart.
  endDate?: string;
  // Date to highlight on the chart.
  highlightDate?: string;
  // Optional: Override sources for this tile
  sources?: string[];
  // Whether to use new chart action icons in footer
  useChartActionIcons?: boolean;
}

export interface LineChartData {
  dataGroup: DataGroup[];
  sources: Set<string>;
  unit: string;
  // props used when fetching this data
  props: LineTilePropType;
  errorMsg: string;
}

export function LineTile(props: LineTilePropType): JSX.Element {
  const svgContainer = useRef(null);
  const [chartData, setChartData] = useState<LineChartData | undefined>(null);
  const [isLoading, setIsLoading] = useState(false);

  useEffect(() => {
    if (!chartData || !_.isEqual(chartData.props, props)) {
      (async () => {
        setIsLoading(true);
        try {
          const data = await fetchData(props);
          if (props && _.isEqual(data.props, props)) {
            setChartData(data);
          }
        } finally {
          setIsLoading(false);
        }
      })();
    }
  }, [props, chartData]);

  const drawFn = useCallback(() => {
    if (_.isEmpty(chartData)) {
      return;
    }
    draw(props, chartData, svgContainer.current);
  }, [props, chartData]);

  useDrawOnResize(drawFn, svgContainer.current);
  return (
    <ChartTileContainer
      allowEmbed={true}
      className={`${props.className} line-chart`}
      exploreLink={props.showExploreMore ? getExploreLink(props) : null}
      footnote={props.footnote}
<<<<<<< HEAD
      useChartActionIcons={props.useChartActionIcons}
=======
      getDataCsv={getDataCsvCallback(props)}
      hasErrorMsg={chartData && !!chartData.errorMsg}
      id={props.id}
      isInitialLoading={_.isNull(chartData)}
      isLoading={isLoading}
      replacementStrings={getReplacementStrings(props)}
      sources={props.sources || (chartData && chartData.sources)}
      subtitle={props.subtitle}
      title={props.title}
>>>>>>> ee1dae1b
    >
      <div
        id={props.id}
        className="svg-container"
        ref={svgContainer}
        style={{ minHeight: props.svgChartHeight }}
      ></div>
    </ChartTileContainer>
  );
}

/**
 * Returns callback for fetching chart CSV data
 * @param props Chart properties
 * @returns Async function for fetching chart CSV
 */
function getDataCsvCallback(props: LineTilePropType): () => Promise<string> {
  return () => {
    const perCapitaVariables = props.statVarSpec
      .filter((v) => v.denom)
      .map((v) => v.statVar);
    const entityProps = props.placeNameProp
      ? [props.placeNameProp, ISO_CODE_ATTRIBUTE]
      : undefined;
    if (props.enclosedPlaceType) {
      return datacommonsClient.getCsvSeries({
        childType: props.enclosedPlaceType,
        endDate: props.endDate,
        entityProps,
        fieldDelimiter: CSV_FIELD_DELIMITER,
        parentEntity: props.place.dcid,
        perCapitaVariables,
        startDate: props.startDate,
        transformHeader: transformCsvHeader,
        variables: props.statVarSpec.map((v) => v.statVar),
      });
    } else {
      const entities = getPlaceDcids(props);
      return datacommonsClient.getCsvSeries({
        endDate: props.endDate,
        entities,
        entityProps,
        fieldDelimiter: CSV_FIELD_DELIMITER,
        perCapitaVariables: _.uniq(perCapitaVariables),
        startDate: props.startDate,
        transformHeader: transformCsvHeader,
        variables: props.statVarSpec.map((v) => v.statVar),
      });
    }
  };
}

/**
 * Returns list of comparison places or a list with just the specified place
 * dcid
 *
 * @param props LineTile props
 * @returns Array of place dcids
 */
function getPlaceDcids(props: LineTilePropType) {
  return props.comparisonPlaces && props.comparisonPlaces.length > 0
    ? props.comparisonPlaces
    : [props.place.dcid];
}

// Get the ReplacementStrings object used for formatting the title
export function getReplacementStrings(
  props: LineTilePropType
): ReplacementStrings {
  return {
    placeName: props.place ? props.place.name : "",
  };
}

export const fetchData = async (props: LineTilePropType) => {
  const facetToVariable = { [EMPTY_FACET_ID_KEY]: [] };
  for (const spec of props.statVarSpec) {
    const facetId = spec.facetId || EMPTY_FACET_ID_KEY;
    if (!facetToVariable[facetId]) {
      facetToVariable[facetId] = [];
    }
    facetToVariable[facetId].push(spec.statVar);
    if (spec.denom) {
      facetToVariable[EMPTY_FACET_ID_KEY].push(spec.denom);
    }
  }

  const dataPromises: Promise<SeriesApiResponse>[] = [];
  for (const facetId of Object.keys(facetToVariable)) {
    if (_.isEmpty(facetToVariable[facetId])) {
      continue;
    }
    let facetIds = null;
    if (facetId !== EMPTY_FACET_ID_KEY) {
      facetIds = [facetId];
    }
    if (props.enclosedPlaceType) {
      dataPromises.push(
        getSeriesWithin(
          props.apiRoot,
          props.place.dcid,
          props.enclosedPlaceType,
          facetToVariable[facetId],
          facetIds
        )
      );
    } else {
      const placeDcids = getPlaceDcids(props);
      dataPromises.push(
        getSeries(props.apiRoot, placeDcids, facetToVariable[facetId], facetIds)
      );
    }
  }

  const dataPromise: Promise<SeriesApiResponse> = Promise.all(
    dataPromises
  ).then((statResponses) => {
    const mergedResponse = { data: {}, facets: {} };
    statResponses.forEach((resp) => {
      mergedResponse.data = Object.assign(mergedResponse.data, resp.data);
      mergedResponse.facets = Object.assign(mergedResponse.facets, resp.facets);
    });
    return mergedResponse;
  });
  const resp = await dataPromise;
  // get place names from dcids
  const placeDcids = Object.keys(resp.data[props.statVarSpec[0].statVar]);
  const statVarNames = await getStatVarNames(
    props.statVarSpec,
    props.apiRoot,
    props.getProcessedSVNameFn
  );
  const placeNames = await getPlaceNames(placeDcids, {
    apiRoot: props.apiRoot,
    prop: props.placeNameProp,
  });
  // How legend labels should be set
  // If neither options are set, default to showing stat vars in legend labels
  const options = {
    // If many places and one stat var, legend should show only place labels
    usePlaceLabels: props.statVarSpec.length == 1 && placeDcids.length > 1,
    // If many places and many stat vars, legends need to show both
    useBothLabels: props.statVarSpec.length > 1 && placeDcids.length > 1,
  };
  return rawToChart(resp, props, placeNames, statVarNames, options);
};

export function draw(
  props: LineTilePropType,
  chartData: LineChartData,
  svgContainer: HTMLDivElement,
  useSvgLegend?: boolean,
  chartTitle?: string
): void {
  // TODO: Remove all cases of setting innerHTML directly.
  svgContainer.innerHTML = "";
  if (chartData.errorMsg) {
    showError(chartData.errorMsg, svgContainer);
    return;
  }
  const isCompleteLine = drawLineChart(
    svgContainer,
    props.svgChartWidth || svgContainer.offsetWidth,
    props.svgChartHeight,
    chartData.dataGroup,
    props.showTooltipOnHover,
    {
      colors: props.colors,
      highlightDate: props.highlightDate,
      timeScale: props.timeScale,
      title: chartTitle,
      unit: chartData.unit,
      useSvgLegend,
    }
  );
  if (!isCompleteLine) {
    svgContainer.querySelectorAll(".dotted-warning")[0].className +=
      " d-inline";
  }
}

function rawToChart(
  rawData: SeriesApiResponse,
  props: LineTilePropType,
  placeDcidToName: Record<string, string>,
  statVarDcidToName: Record<string, string>,
  options: { usePlaceLabels: boolean; useBothLabels: boolean }
): LineChartData {
  // (TODO): We assume the index of numerator and denominator matches.
  // This is brittle and should be updated in the protobuf that binds both
  // together.
  const raw = _.cloneDeep(rawData);
  const dataGroups: DataGroup[] = [];
  const sources = new Set<string>();
  const allDates = new Set<string>();
  // TODO: make a new wrapper to fetch series data & do the processing there.
  const unit2count = {};
  for (const spec of props.statVarSpec) {
    const entityToSeries = raw.data[spec.statVar];
    for (const placeDcid in entityToSeries) {
      const series = raw.data[spec.statVar][placeDcid];
      const svUnit = getUnit(raw.facets[series.facet]);
      if (!unit2count[svUnit]) {
        unit2count[svUnit] = 0;
      }
      unit2count[svUnit]++;
    }
  }
  const bestUnit = getBestUnit(unit2count);
  // filter stat data to only keep series that use best unit
  for (const spec of props.statVarSpec) {
    for (const place in raw.data[spec.statVar]) {
      const series = raw.data[spec.statVar][place];
      const svUnit = getUnit(raw.facets[series.facet]);
      if (svUnit !== bestUnit) {
        raw.data[spec.statVar][place] = { series: [] };
      }
    }
  }
  // Assume all stat var specs will use the same unit and scaling.
  const { unit, scaling } = getStatFormat(props.statVarSpec[0], null, raw);
  for (const spec of props.statVarSpec) {
    // Do not modify the React state. Create a clone.
    const entityToSeries = raw.data[spec.statVar];
    for (const placeDcid in entityToSeries) {
      const series = raw.data[spec.statVar][placeDcid];
      let obsList = series.series;
      if (spec.denom) {
        const denomSeries = raw.data[spec.denom][placeDcid];
        obsList = computeRatio(obsList, denomSeries.series);
      }
      if (obsList.length > 0) {
        const dataPoints: DataPoint[] = [];
        for (const obs of obsList) {
          if (!isDateInRange(obs.date, props.startDate, props.endDate)) {
            continue;
          }
          dataPoints.push({
            label: obs.date,
            time: new Date(obs.date).getTime(),
            value: scaling ? obs.value * scaling : obs.value,
          });
          allDates.add(obs.date);
        }
        const label = options.useBothLabels
          ? `${statVarDcidToName[spec.statVar]} for ${
              placeDcidToName[placeDcid]
            }`
          : options.usePlaceLabels
          ? placeDcidToName[placeDcid]
          : statVarDcidToName[spec.statVar];
        dataGroups.push(new DataGroup(label, dataPoints));
        sources.add(raw.facets[series.facet].provenanceUrl);
      }
    }
  }
  for (let i = 0; i < dataGroups.length; i++) {
    dataGroups[i].value = expandDataPoints(dataGroups[i].value, allDates);
  }
  const errorMsg = _.isEmpty(dataGroups)
    ? getNoDataErrorMsg(props.statVarSpec)
    : "";
  return {
    dataGroup: dataGroups,
    sources,
    unit,
    props,
    errorMsg,
  };
}

function getExploreLink(props: LineTilePropType): {
  displayText: string;
  url: string;
} {
  const hash = getHash(
    VisType.TIMELINE,
    getPlaceDcids(props),
    "",
    props.statVarSpec.map((spec) => getContextStatVar(spec)),
    {}
  );
  return {
    displayText: "Timeline Tool",
    url: `${props.apiRoot || ""}${URL_PATH}#${hash}`,
  };
}<|MERGE_RESOLUTION|>--- conflicted
+++ resolved
@@ -147,9 +147,6 @@
       className={`${props.className} line-chart`}
       exploreLink={props.showExploreMore ? getExploreLink(props) : null}
       footnote={props.footnote}
-<<<<<<< HEAD
-      useChartActionIcons={props.useChartActionIcons}
-=======
       getDataCsv={getDataCsvCallback(props)}
       hasErrorMsg={chartData && !!chartData.errorMsg}
       id={props.id}
@@ -159,7 +156,7 @@
       sources={props.sources || (chartData && chartData.sources)}
       subtitle={props.subtitle}
       title={props.title}
->>>>>>> ee1dae1b
+      useChartActionIcons={props.useChartActionIcons}
     >
       <div
         id={props.id}
