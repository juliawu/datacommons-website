--- conflicted
+++ resolved
@@ -159,9 +159,6 @@
       className={`${props.className} scatter-chart`}
       exploreLink={props.showExploreMore ? getExploreLink(props) : null}
       footnote={props.footnote}
-<<<<<<< HEAD
-      useChartActionIcons={props.useChartActionIcons}
-=======
       getDataCsv={getDataCsvCallback(props, scatterChartData)}
       hasErrorMsg={scatterChartData && !!scatterChartData.errorMsg}
       id={props.id}
@@ -171,7 +168,7 @@
       sources={props.sources || (scatterChartData && scatterChartData.sources)}
       subtitle={props.subtitle}
       title={props.title}
->>>>>>> ee1dae1b
+      useChartActionIcons={props.useChartActionIcons}
     >
       <div className="scatter-tile-content">
         <div
