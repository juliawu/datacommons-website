--- conflicted
+++ resolved
@@ -61,15 +61,12 @@
   footnote?: string;
   // Subtitle text
   subtitle?: string;
-<<<<<<< HEAD
   // Whether to use new chart action icons in footer
   useChartActionIcons?: boolean;
-=======
   // Stat Vars for metadata rendering.
   statVarSpecs?: StatVarSpec[];
   // API root used for DC tool links.
   apiRoot?: string;
->>>>>>> e1e750fa
 }
 
 export function ChartTileContainer(props: ChartTileContainerProp): JSX.Element {
