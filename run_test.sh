--- conflicted
+++ resolved
@@ -33,7 +33,6 @@
 }
 
 function setup_website_python {
-<<<<<<< HEAD
   assert_uv
   uv venv .venv_website --allow-existing
   source .venv_website/bin/activate
@@ -47,22 +46,6 @@
   source .venv_nl/bin/activate
   echo "installing nl_server requirements to .venv_nl"
   uv sync --project nl_server --active
-=======
-  python3 -m venv server/.venv
-  source server/.venv/bin/activate
-  echo "installing server/requirements.txt"
-  pip3 install -r server/requirements.txt -q
-  pip3 install -r torch_requirements.txt -q --index-url https://download.pytorch.org/whl/cpu
-  deactivate
-}
-
-function setup_nl_python {
-  python3 -m venv nl_server/.venv
-  source nl_server/.venv/bin/activate
-  echo "installing nl_server/requirements.txt"
-  pip3 install -r nl_server/requirements.txt -q
-  deactivate
->>>>>>> 894542aa
 }
 
 # Assert that website python is set up. If not, set it up.
@@ -208,15 +191,9 @@
     (
       # Run commands in a subshell to avoid changing the current directory.
       cd "$(dirname "$0")"
-<<<<<<< HEAD
       assert_uv
       source .venv/bin/activate
       uv pip install yapf==0.40.2 isort -q -i https://pypi.org/simple
-=======
-      assert_website_python
-      source server/.venv/bin/activate
-      pip3 install yapf==0.40.2 isort==5.10.0 -q -i https://pypi.org/simple
->>>>>>> 894542aa
       yapf -r -i -p --style='{based_on_style: google, indent_width: 2}' server/ nl_server/ shared/ tools/ -e=*pb2.py -e=**/.venv/**
       isort server/ nl_server/ shared/ tools/ --skip-glob=*pb2.py --skip-glob=**/.venv/** --profile=google
       deactivate
@@ -292,34 +269,21 @@
 
   # Tests within tools/nl/embeddings
   echo "Running tests within tools/nl/embeddings:"
-<<<<<<< HEAD
+  uv venv tools/nl/embeddings/.venv --allow-existing
+  source tools/nl/embeddings/.venv/bin/activate
   uv pip install -r tools/nl/embeddings/requirements.txt -q
-=======
-  if [ ! -d "tools/nl/embeddings/.venv" ]; then
-    python3 -m venv tools/nl/embeddings/.venv
-  fi
-  source tools/nl/embeddings/.venv/bin/activate
-  pip3 install -r tools/nl/embeddings/requirements.txt -q
->>>>>>> 894542aa
   python3 -m pytest -n auto tools/nl/embeddings/ -s ${@}
   deactivate
 
-<<<<<<< HEAD
-  uv pip install yapf==0.40.2 -q -i https://pypi.org/simple
+  # Check Python style using server virtual environment
+  source server/.venv/bin/activate
+  if ! command v yapf &> /dev/null
+  then
+    uv pip install yapf==0.40.2 -q -i https://pypi.org/simple
+  fi
   if ! command -v isort &> /dev/null
   then
     uv pip install isort -q -i https://pypi.org/simple
-=======
-  # Check Python style using server virtual environment
-  source nl_server/.venv/bin/activate
-  if ! command v yapf &> /dev/null
-  then
-    pip3 install yapf==0.40.2 -q -i https://pypi.org/simple
-  fi
-  if ! command -v isort &> /dev/null
-  then
-    pip3 install isort==5.12.0 -q -i https://pypi.org/simple
->>>>>>> 894542aa
   fi
   echo -e "#### Checking Python style"
   if ! yapf --recursive --diff --style='{based_on_style: google, indent_width: 2}' -p server/ nl_server/ tools/ -e=*pb2.py -e=**/.venv/**; then
